import { z } from "zod";

import {
	OAuthAppSpec,
	OAuthFormStep,
	getOAuthLinks,
} from "~/lib/model/oauthApps/oauth-helpers";
import { assetUrl } from "~/lib/utils";

const schema = z.object({
	clientID: z.string().min(1, "Client ID is required"),
	clientSecret: z.string().min(1, "Client Secret is required"),
});

const steps: OAuthFormStep<typeof schema.shape>[] = [
<<<<<<< HEAD
    {
        type: "markdown",
        text:
            "### Step 1: Create a new Atlassian OAuth 2.0 Integration\n" +
            "- Navigate to [Create a new OAuth 2.0 (3LO) integration](https://developer.atlassian.com/console/myapps/create-3lo-app)\n" +
            "- Enter `Obot` as the integration name.\n" +
            "- Click the checkbox to the terms and conditions.\n" +
            "- Click the `Create` button.\n",
    },
    {
        type: "markdown",
        text:
            "### Step 2: Configure OAuth Scopes\n" +
            "Configure required OAuth Scopes by completing both sections below.\n",
    },
    {
        type: "sectionGroup",
        sections: [
            {
                title: "User identity API Scopes",
                steps: [
                    {
                        type: "markdown",
                        text:
                            "- Navigate to the `Permissions` tab in the sidebar.\n" +
                            "- Click on the `Add` button for `User identity API`\n" +
                            "- Click on the `Configure` button for `User identity API`\n" +
                            "- Click on the `Edit Scopes` button to open the `Edit User identity API` modal.\n" +
                            "- Click the checkboxes to select the `read:me` and `read:account` scopes.\n" +
                            "- Click on the `Save` button.\n",
                    },
                ],
            },
            {
                title: "Jira API Scopes",
                steps: [
                    {
                        type: "markdown",
                        text:
                            "- Navigate to the `Permissions` tab in the sidebar.\n" +
                            "- Click on the `Add` button for `Jira API`\n" +
                            "- Click on the `Configure` button for `Jira API`\n" +
                            "- Click on the `Edit Scopes` button to open the `Edit Jira API` modal.\n" +
                            "- Click the checkboxes to select the `read:jira-work`, `write:jira-work`, and `read:jira-user` scopes.\n" +
                            "- Click on the `Save` button.\n",
                    },
                ],
            },
        ],
    },
    {
        type: "markdown",
        text:
            "### Step 3: Configure your OAuth Consent Screen\n" +
            "- Navigate to the `Authorization` tab in the sidebar.\n" +
            "- Click on the `Add` button for `OAuth 2.0 (3LO)`.\n" +
            "- Enter the URL below in the `Callback URL` box and click on the `Save changes` button:\n",
    },
    {
        type: "copy",
        text: getOAuthLinks("atlassian").redirectURL,
    },
    {
        type: "markdown",
        text:
            "### Step 4: Register your OAuth App credentials with Obot\n" +
            "- Navigate to the `Settings` tab in the sidebar.\n" +
            "- Enter the `Client ID` and `Client Secret` from the `Authentication details` section into the fields below\n",
    },
    { type: "input", input: "clientID", label: "Client ID" },
    {
        type: "input",
        input: "clientSecret",
        label: "Client Secret",
        inputType: "password",
    },
    {
        type: "markdown",
        text:
            "### (Optional): Make Your OAuth App Public\n" +
            "By default, your OAuth App is private. When users authorize your atlassian app to access their account, they will see a warning like: `Make sure you trust [Your App Name]`. To remove this warning, follow these steps to make your app public:\n" +
            "- Navigate to the `Distribution` tab in the sidebar\n" +
            "- Click on `Edit` button and change the `DISTRIBUTION STATUS` of your app to `Sharing`.\n" +
            "- Fill in the required vendor and security details in the same window\n" +
            "- Once you've completed the required details, click the **Save Changes** button.\n" +
            "\nYour app is now public, and users will no longer see the warning message.\n",
    },
=======
	{
		type: "markdown",
		text:
			"### Step 1: Create a new Atlassian OAuth 2.0 Integration\n" +
			"- Navigate to [Create a new OAuth 2.0 (3LO) integration](https://developer.atlassian.com/console/myapps/create-3lo-app)\n" +
			"- Enter `Obot` as the integration name.\n" +
			"- Click the checkbox to the terms and conditions.\n" +
			"- Click the `Create` button.\n",
	},
	{
		type: "markdown",
		text:
			"### Step 2: Configure OAuth Scopes\n" +
			"Configure required OAuth Scopes by completing both sections below.\n",
	},
	{
		type: "sectionGroup",
		sections: [
			{
				title: "User identity API Scopes",
				steps: [
					{
						type: "markdown",
						text:
							"- Navigate to the `Permissions` tab in the sidebar.\n" +
							"- Click on the `Add` button for `User identity API`\n" +
							"- Click on the `Configure` button for `User identity API`\n" +
							"- Click on the `Edit Scopes` button to open the `Edit User identity API` modal.\n" +
							"- Click the checkboxes to select the `read:me` and `read:account` scopes.\n" +
							"- Click on the `Save` button.\n",
					},
				],
			},
			{
				title: "Jira API Scopes",
				steps: [
					{
						type: "markdown",
						text:
							"- Navigate to the `Permissions` tab in the sidebar.\n" +
							"- Click on the `Add` button for `Jira API`\n" +
							"- Click on the `Configure` button for `Jira API`\n" +
							"- Click on the `Edit Scopes` button to open the `Edit Jira API` modal.\n" +
							"- Click the checkboxes to select the `read:jira-work`, `write:jira-work`, and `read:jira-user` scopes.\n" +
							"- Click on the `Save` button.\n",
					},
				],
			},
		],
	},
	{
		type: "markdown",
		text:
			"### Step 3: Configure your OAuth Consent Screen\n" +
			"- Navigate to the `Authorization` tab in the sidebar.\n" +
			"- Click on the `Add` button for `OAuth 2.0 (3LO)`.\n" +
			"- Enter the URL below in the `Callback URL` box and click on the `Save changes` button:\n",
	},
	{
		type: "copy",
		text: getOAuthLinks("atlassian").redirectURL,
	},
	{
		type: "markdown",
		text:
			"### Step 4: Register your OAuth App credentials with Obot\n" +
			"- Navigate to the `Settings` tab in the sidebar.\n" +
			"- Enter the `Client ID` and `Client Secret` from the `Authentication details` section into the fields below\n",
	},
	{ type: "input", input: "clientID", label: "Client ID" },
	{
		type: "input",
		input: "clientSecret",
		label: "Client Secret",
		inputType: "password",
	},
	{
		type: "markdown",
		text:
			"### (Optional): Make Your OAuth App Public\n" +
			"By default, your OAuth App is private. When users authorize their account with your app, they will see a warning like: `Make sure you trust [Your App Name]`. To remove this warning, follow these steps to make your app public:\n" +
			"- Navigate to the `Distribution` tab in the sidebar\n" +
			"- Click on `Edit` button and change the `DISTRIBUTION STATUS` of your app to `Sharing`.\n" +
			"- Fill in the required vendor and security details in the same window\n" +
			"- Once you've completed the required details, click the **Save Changes** button\n" +
			"Your app is now public, and users will no longer see the warning message.\n",
	},
>>>>>>> 6db580cd
];

export const AtlassianOAuthApp = {
	schema,
	alias: "atlassian",
	type: "atlassian",
	displayName: "Atlassian",
	logo: assetUrl("/assets/atlassian_logo.svg"),
	steps: steps,
	noGatewayIntegration: true,
} satisfies OAuthAppSpec;<|MERGE_RESOLUTION|>--- conflicted
+++ resolved
@@ -13,7 +13,6 @@
 });
 
 const steps: OAuthFormStep<typeof schema.shape>[] = [
-<<<<<<< HEAD
     {
         type: "markdown",
         text:
@@ -101,95 +100,6 @@
             "- Once you've completed the required details, click the **Save Changes** button.\n" +
             "\nYour app is now public, and users will no longer see the warning message.\n",
     },
-=======
-	{
-		type: "markdown",
-		text:
-			"### Step 1: Create a new Atlassian OAuth 2.0 Integration\n" +
-			"- Navigate to [Create a new OAuth 2.0 (3LO) integration](https://developer.atlassian.com/console/myapps/create-3lo-app)\n" +
-			"- Enter `Obot` as the integration name.\n" +
-			"- Click the checkbox to the terms and conditions.\n" +
-			"- Click the `Create` button.\n",
-	},
-	{
-		type: "markdown",
-		text:
-			"### Step 2: Configure OAuth Scopes\n" +
-			"Configure required OAuth Scopes by completing both sections below.\n",
-	},
-	{
-		type: "sectionGroup",
-		sections: [
-			{
-				title: "User identity API Scopes",
-				steps: [
-					{
-						type: "markdown",
-						text:
-							"- Navigate to the `Permissions` tab in the sidebar.\n" +
-							"- Click on the `Add` button for `User identity API`\n" +
-							"- Click on the `Configure` button for `User identity API`\n" +
-							"- Click on the `Edit Scopes` button to open the `Edit User identity API` modal.\n" +
-							"- Click the checkboxes to select the `read:me` and `read:account` scopes.\n" +
-							"- Click on the `Save` button.\n",
-					},
-				],
-			},
-			{
-				title: "Jira API Scopes",
-				steps: [
-					{
-						type: "markdown",
-						text:
-							"- Navigate to the `Permissions` tab in the sidebar.\n" +
-							"- Click on the `Add` button for `Jira API`\n" +
-							"- Click on the `Configure` button for `Jira API`\n" +
-							"- Click on the `Edit Scopes` button to open the `Edit Jira API` modal.\n" +
-							"- Click the checkboxes to select the `read:jira-work`, `write:jira-work`, and `read:jira-user` scopes.\n" +
-							"- Click on the `Save` button.\n",
-					},
-				],
-			},
-		],
-	},
-	{
-		type: "markdown",
-		text:
-			"### Step 3: Configure your OAuth Consent Screen\n" +
-			"- Navigate to the `Authorization` tab in the sidebar.\n" +
-			"- Click on the `Add` button for `OAuth 2.0 (3LO)`.\n" +
-			"- Enter the URL below in the `Callback URL` box and click on the `Save changes` button:\n",
-	},
-	{
-		type: "copy",
-		text: getOAuthLinks("atlassian").redirectURL,
-	},
-	{
-		type: "markdown",
-		text:
-			"### Step 4: Register your OAuth App credentials with Obot\n" +
-			"- Navigate to the `Settings` tab in the sidebar.\n" +
-			"- Enter the `Client ID` and `Client Secret` from the `Authentication details` section into the fields below\n",
-	},
-	{ type: "input", input: "clientID", label: "Client ID" },
-	{
-		type: "input",
-		input: "clientSecret",
-		label: "Client Secret",
-		inputType: "password",
-	},
-	{
-		type: "markdown",
-		text:
-			"### (Optional): Make Your OAuth App Public\n" +
-			"By default, your OAuth App is private. When users authorize their account with your app, they will see a warning like: `Make sure you trust [Your App Name]`. To remove this warning, follow these steps to make your app public:\n" +
-			"- Navigate to the `Distribution` tab in the sidebar\n" +
-			"- Click on `Edit` button and change the `DISTRIBUTION STATUS` of your app to `Sharing`.\n" +
-			"- Fill in the required vendor and security details in the same window\n" +
-			"- Once you've completed the required details, click the **Save Changes** button\n" +
-			"Your app is now public, and users will no longer see the warning message.\n",
-	},
->>>>>>> 6db580cd
 ];
 
 export const AtlassianOAuthApp = {

import {
	OAuthAppSpec,
	OAuthProvider,
} from "~/lib/model/oauthApps/oauth-helpers";
import { AtlassianOAuthApp } from "~/lib/model/oauthApps/providers/atlassian";
import { GitHubOAuthApp } from "~/lib/model/oauthApps/providers/github";
import { GoogleOAuthApp } from "~/lib/model/oauthApps/providers/google";
import { Microsoft365OAuthApp } from "~/lib/model/oauthApps/providers/microsoft365";
import { NotionOAuthApp } from "~/lib/model/oauthApps/providers/notion";
import { SalesforceOAuthApp } from "~/lib/model/oauthApps/providers/salesforce";
import { SlackOAuthApp } from "~/lib/model/oauthApps/providers/slack";
import { ZoomOAuthApp } from "~/lib/model/oauthApps/providers/zoom";
import { EntityMeta } from "~/lib/model/primitives";

export const OAuthAppSpecMap = {
<<<<<<< HEAD
    [OAuthProvider.Atlassian]: AtlassianOAuthApp,
    [OAuthProvider.GitHub]: GitHubOAuthApp,
    [OAuthProvider.Google]: GoogleOAuthApp,
    [OAuthProvider.Microsoft365]: Microsoft365OAuthApp,
    [OAuthProvider.Slack]: SlackOAuthApp,
    [OAuthProvider.Salesforce]: SalesforceOAuthApp,
    [OAuthProvider.Notion]: NotionOAuthApp,
    [OAuthProvider.Zoom]: ZoomOAuthApp,
    // Custom OAuth apps are intentionally omitted from the map.
    // They are handled separately
=======
	[OAuthProvider.Atlassian]: AtlassianOAuthApp,
	[OAuthProvider.GitHub]: GitHubOAuthApp,
	[OAuthProvider.Google]: GoogleOAuthApp,
	[OAuthProvider.Microsoft365]: Microsoft365OAuthApp,
	[OAuthProvider.Slack]: SlackOAuthApp,
	[OAuthProvider.Salesforce]: SalesforceOAuthApp,
	[OAuthProvider.Notion]: NotionOAuthApp,
	// Custom OAuth apps are intentionally omitted from the map.
	// They are handled separately
>>>>>>> 6db580cd
} as const;

export type OAuthAppDetail = OAuthAppSpec & {
	appOverride?: OAuthApp;
};

export const combinedOAuthAppInfo = (apps: OAuthApp[]) => {
	return Object.entries(OAuthAppSpecMap).map(([type, defaultSpec]) => {
		const appOverride = apps.find((app) => app.type === type);

		return { ...defaultSpec, appOverride } as OAuthAppDetail;
	});
};

export type OAuthAppParams = {
	clientID: string;
	clientSecret?: string;
	// These fields are only needed for custom OAuth apps.
	authURL?: string;
	tokenURL?: string;
	// This field is only needed for Microsoft 365 OAuth apps.
	tenantID?: string;
	// This field is only needed for HubSpot OAuth apps.
	appID?: string;
	// This field is optional for HubSpot OAuth apps.
	optionalScope?: string;
	// This field is required, it correlates to the integration name in the gptscript oauth cred tool
	integration: string;
	// This field is only needed for Salesforce OAuth apps
	instanceURL?: string;
};

export type OAuthAppBase = OAuthAppParams & {
	name?: string;
	type: OAuthProvider;
	global: boolean;
};

export type CreateOAuthApp = Partial<OAuthAppBase> & {
	type: OAuthProvider;
	integration: string;
};

export type OAuthApp = EntityMeta &
	OAuthAppBase & {
		aliasAssigned?: boolean;
		links: {
			authURL: string;
			tokenURL: string;
			redirectURL: string;
		};
	};<|MERGE_RESOLUTION|>--- conflicted
+++ resolved
@@ -13,7 +13,6 @@
 import { EntityMeta } from "~/lib/model/primitives";
 
 export const OAuthAppSpecMap = {
-<<<<<<< HEAD
     [OAuthProvider.Atlassian]: AtlassianOAuthApp,
     [OAuthProvider.GitHub]: GitHubOAuthApp,
     [OAuthProvider.Google]: GoogleOAuthApp,
@@ -24,17 +23,6 @@
     [OAuthProvider.Zoom]: ZoomOAuthApp,
     // Custom OAuth apps are intentionally omitted from the map.
     // They are handled separately
-=======
-	[OAuthProvider.Atlassian]: AtlassianOAuthApp,
-	[OAuthProvider.GitHub]: GitHubOAuthApp,
-	[OAuthProvider.Google]: GoogleOAuthApp,
-	[OAuthProvider.Microsoft365]: Microsoft365OAuthApp,
-	[OAuthProvider.Slack]: SlackOAuthApp,
-	[OAuthProvider.Salesforce]: SalesforceOAuthApp,
-	[OAuthProvider.Notion]: NotionOAuthApp,
-	// Custom OAuth apps are intentionally omitted from the map.
-	// They are handled separately
->>>>>>> 6db580cd
 } as const;
 
 export type OAuthAppDetail = OAuthAppSpec & {

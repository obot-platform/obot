import { z } from "zod";

import { EntityMeta } from "~/lib/model/primitives";

export const ModelUsage = {
    LLM: "llm",
    TextEmbedding: "text-embedding",
    ImageGeneration: "image-generation",
    Vision: "vision",
    Other: "other",
} as const;
export type ModelUsage = (typeof ModelUsage)[keyof typeof ModelUsage];

const ModelUsageLabels = {
    [ModelUsage.LLM]: "Language Model (Chat)",
    [ModelUsage.TextEmbedding]: "Text Embedding (Knowledge)",
    [ModelUsage.ImageGeneration]: "Image Generation",
    [ModelUsage.Vision]: "Vision",
    [ModelUsage.Other]: "Other",
} as const;

export const getModelUsageLabel = (usage: string) => {
    if (!(usage in ModelUsageLabels)) return usage;

    return ModelUsageLabels[usage as ModelUsage];
};

export const ModelAlias = {
    Llm: "llm",
    LlmMini: "llm-mini",
    TextEmbedding: "text-embedding",
    ImageGeneration: "image-generation",
    Vision: "vision",
} as const;
export type ModelAlias = (typeof ModelAlias)[keyof typeof ModelAlias];

const ModelAliasLabels = {
    [ModelAlias.Llm]: "Language Model (Chat)",
    [ModelAlias.LlmMini]: "Language Model (Chat - Fast)",
    [ModelAlias.TextEmbedding]: "Text Embedding (Knowledge)",
    [ModelAlias.ImageGeneration]: "Image Generation",
    [ModelAlias.Vision]: "Vision",
} as const;

export const getModelAliasLabel = (alias: string) => {
    if (!(alias in ModelAliasLabels)) return alias;

    return ModelAliasLabels[alias as ModelAlias];
};

export const ModelAliasToUsageMap = {
    [ModelAlias.Llm]: ModelUsage.LLM,
    [ModelAlias.LlmMini]: ModelUsage.LLM,
    [ModelAlias.TextEmbedding]: ModelUsage.TextEmbedding,
    [ModelAlias.ImageGeneration]: ModelUsage.ImageGeneration,
    [ModelAlias.Vision]: ModelUsage.Vision,
} as const;

export type ModelManifest = {
    name?: string;
    targetModel?: string;
    modelProvider: string;
    active: boolean;
    usage: ModelUsage;
};

export type ModelProviderStatus = {
    configured: boolean;
    requiredConfigurationParameters?: string[];
    missingConfigurationParameters?: string[];
};

export type Model = EntityMeta & ModelManifest & ModelProviderStatus;

export const ModelManifestSchema = z.object({
    name: z.string(),
    targetModel: z.string().min(1, "Required"),
    modelProvider: z.string().min(1, "Required"),
    active: z.boolean(),
    usage: z.nativeEnum(ModelUsage),
});

type ModelProviderManifest = {
    name: string;
    toolReference: string;
};

<<<<<<< HEAD
// note(ryanhopperlowe): these values are hardcoded for now
// ideally they should come from the backend
const ModelToProviderMap = {
    "openai-model-provider": [
        "text-embedding-3-small",
        "text-embedding-3-large",
        "dall-e-3",
        "gpt-4o-mini",
        "gpt-3.5-turbo",
        "text-embedding-ada-002",
        "gpt-4o",
    ],
    "azure-openai-model-provider": [
        "text-embedding-3-small",
        "text-embedding-3-large",
        "dall-e-3",
        "gpt-4o-mini",
        "gpt-3.5-turbo",
        "text-embedding-ada-002",
        "gpt-4o",
    ],
    "anthropic-model-provider": [
        "claude-3-opus-latest",
        "claude-3-5-sonnet-latest",
        "claude-3-5-haiku-latest",
    ],
    "ollama-model-provider": ["llama3.2"],
    "voyage-model-provider": [
        "voyage-3",
        "voyage-3-lite",
        "voyage-finance-2",
        "voyage-multilingual-2",
        "voyage-law-2",
        "voyage-code-2",
    ],
};

export const ModelAliasToUsageMap = {
    llm: ModelUsage.LLM,
    "llm-mini": ModelUsage.LLM,
    "text-embedding": ModelUsage.TextEmbedding,
    "image-generation": ModelUsage.ImageGeneration,
} as const;
=======
export type ModelProvider = EntityMeta &
    ModelProviderManifest &
    ModelProviderStatus;
>>>>>>> 7566f9ec

export function getModelUsageFromAlias(alias: string) {
    if (!(alias in ModelAliasToUsageMap)) return null;

    return ModelAliasToUsageMap[alias as keyof typeof ModelAliasToUsageMap];
}<|MERGE_RESOLUTION|>--- conflicted
+++ resolved
@@ -85,55 +85,9 @@
     toolReference: string;
 };
 
-<<<<<<< HEAD
-// note(ryanhopperlowe): these values are hardcoded for now
-// ideally they should come from the backend
-const ModelToProviderMap = {
-    "openai-model-provider": [
-        "text-embedding-3-small",
-        "text-embedding-3-large",
-        "dall-e-3",
-        "gpt-4o-mini",
-        "gpt-3.5-turbo",
-        "text-embedding-ada-002",
-        "gpt-4o",
-    ],
-    "azure-openai-model-provider": [
-        "text-embedding-3-small",
-        "text-embedding-3-large",
-        "dall-e-3",
-        "gpt-4o-mini",
-        "gpt-3.5-turbo",
-        "text-embedding-ada-002",
-        "gpt-4o",
-    ],
-    "anthropic-model-provider": [
-        "claude-3-opus-latest",
-        "claude-3-5-sonnet-latest",
-        "claude-3-5-haiku-latest",
-    ],
-    "ollama-model-provider": ["llama3.2"],
-    "voyage-model-provider": [
-        "voyage-3",
-        "voyage-3-lite",
-        "voyage-finance-2",
-        "voyage-multilingual-2",
-        "voyage-law-2",
-        "voyage-code-2",
-    ],
-};
-
-export const ModelAliasToUsageMap = {
-    llm: ModelUsage.LLM,
-    "llm-mini": ModelUsage.LLM,
-    "text-embedding": ModelUsage.TextEmbedding,
-    "image-generation": ModelUsage.ImageGeneration,
-} as const;
-=======
 export type ModelProvider = EntityMeta &
     ModelProviderManifest &
     ModelProviderStatus;
->>>>>>> 7566f9ec
 
 export function getModelUsageFromAlias(alias: string) {
     if (!(alias in ModelAliasToUsageMap)) return null;

--- conflicted
+++ resolved
@@ -74,12 +74,8 @@
         OBOT_VOYAGE_MODEL_PROVIDER_API_KEY: true,
 
         // Ollama
-<<<<<<< HEAD
-        ACORN_OLLAMA_MODEL_PROVIDER_HOST: true,
+        OBOT_OLLAMA_MODEL_PROVIDER_HOST: true,
 
         // Groq
-        ACORN_GROQ_MODEL_PROVIDER_API_KEY: true,
-=======
-        OBOT_OLLAMA_MODEL_PROVIDER_HOST: true,
->>>>>>> d889f281
+        OBOT_GROQ_MODEL_PROVIDER_API_KEY: true,
     };
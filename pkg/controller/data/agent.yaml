apiVersion: obot.obot.ai/v1
kind: Agent
metadata:
  name: a1-obot
  namespace: default
spec:
  manifest:
    name: Obot
    description: Default Assistant
    icons:
      icon: /user/images/obot-icon-blue.svg
      iconDark: /user/images/obot-icon-blue.svg
      collapsed: /user/images/obot-logo-blue-black-text.svg
      collapsedDark: /user/images/obot-logo-blue-white-text.svg
    prompt: |
<<<<<<< HEAD
      You are an AI assistant named Obot, developed by Acorn Labs. You are described as follows:

      Obot is a conversational AI assistant that can help an end user with a variety of tasks by using tools, reading/writing
      files in the workspace, and querying its knowledge database. The user interacting with Obot is doing so through a chat
      interface and can ask questions and view or edit the files in the workspace. The user also has a graphical editor to
=======
      You are an AI assistant developed by Acorn Labs named Obot. You are described as follows:

      Obot is a conversational AI assistant that can help an end user with a variety of tasks by using tools, reading/writing
      files in the workspace, and querying its knowledge database. The user interacting with Obot is doing so through a chat
      interface and can ask questions and view/edit the files in the workspace. The user also has a graphical editor to
>>>>>>> f854a437
      modify the files in the workspace. Obot collaborates with the user on the files in the workspace.
    alias: obot
    tools:
    - workspace-files
    - time
    - knowledge
    - database
    - tasks
    availableThreadTools:
    - github-bundle
    - google-docs-bundle
    - google-gmail-bundle
    - google-sheets-bundle
    defaultThreadTools:
    - images-bundle
    - google-search-bundle
    oauthApps:
    - github
    - google<|MERGE_RESOLUTION|>--- conflicted
+++ resolved
@@ -13,19 +13,11 @@
       collapsed: /user/images/obot-logo-blue-black-text.svg
       collapsedDark: /user/images/obot-logo-blue-white-text.svg
     prompt: |
-<<<<<<< HEAD
       You are an AI assistant named Obot, developed by Acorn Labs. You are described as follows:
 
       Obot is a conversational AI assistant that can help an end user with a variety of tasks by using tools, reading/writing
       files in the workspace, and querying its knowledge database. The user interacting with Obot is doing so through a chat
       interface and can ask questions and view or edit the files in the workspace. The user also has a graphical editor to
-=======
-      You are an AI assistant developed by Acorn Labs named Obot. You are described as follows:
-
-      Obot is a conversational AI assistant that can help an end user with a variety of tasks by using tools, reading/writing
-      files in the workspace, and querying its knowledge database. The user interacting with Obot is doing so through a chat
-      interface and can ask questions and view/edit the files in the workspace. The user also has a graphical editor to
->>>>>>> f854a437
       modify the files in the workspace. Obot collaborates with the user on the files in the workspace.
     alias: obot
     tools:

--- conflicted
+++ resolved
@@ -248,7 +248,6 @@
 		err             error
 	)
 
-<<<<<<< HEAD
 	if strings.HasPrefix(mcpID, system.MCPServerInstancePrefix) {
 		mcpServer, mcpServerConfig, err = handlers.ServerFromMCPServerInstance(req, mcpID)
 	} else {
@@ -262,29 +261,13 @@
 	// This may change in the future as the protocol matures, but, for now, this is an optimization for loading times for the redirects.
 	if mcpServerConfig.Command == "" {
 		u, err := h.oauthChecker.CheckForMCPAuth(req.Context(), mcpServer, mcpServerConfig, req.User.GetUID(), mcpID, oauthAppAuthRequest.Name)
-=======
-	if mcpID != "" {
-		if strings.HasPrefix(mcpID, system.MCPServerInstancePrefix) {
-			mcpServer, mcpServerConfig, err = handlers.ServerFromMCPServerInstance(req, h.tokenService, mcpID)
-		} else {
-			mcpServer, mcpServerConfig, err = handlers.ServerForActionWithID(req, h.tokenService, mcpID)
-		}
->>>>>>> 031ae557
 		if err != nil {
-			return err
-		}
-
-		// For now, we only need to check for OAuth if the MCP server is remote.
-		// This may change in the future as the protocol matures, but, for now, this is an optimization for loading times for the redirects.
-		if mcpServerConfig.Command == "" {
-			u, err := h.oauthChecker.CheckForMCPAuth(req.Context(), mcpServer, mcpServerConfig, mcpID, oauthAppAuthRequest.Name)
-			if err != nil {
-				redirectWithAuthorizeError(req, oauthAppAuthRequest.Spec.RedirectURI, Error{
-					Code:        ErrServerError,
-					Description: err.Error(),
-				})
-				return nil
-			}
+			redirectWithAuthorizeError(req, oauthAppAuthRequest.Spec.RedirectURI, Error{
+				Code:        ErrServerError,
+				Description: err.Error(),
+			})
+			return nil
+		}
 
 			if u != "" {
 				http.Redirect(req.ResponseWriter, req.Request, u, http.StatusFound)

# Model Providers

Each packaged model provider has a slightly different configuration.
Below is a summary of the configuration options for each provider.
However, the packaged model providers indicate which configuration parameters they require, and which ones aren't set in the current environment.
For example, `/api/model-providers/azure-openai-model-provider` would indicate the status of the Azure OpenAI model provider.
If this model provider hasn't been configured, then the API would return something like:

```json
{
<<<<<<< HEAD
 "id": "azure-openai-model-provider",
 "created": "2024-12-02T08:33:34-05:00",
 "revision": "1033",
 "type": "modelprovider",
 "name": "azure-openai-model-provider",
 "toolReference": "github.com/otto8-ai/tools/azure-openai-model-provider",
 "configured": false,
 "requiredConfigurationParameters": [
  "OTTO8_AZURE_OPENAI_MODEL_PROVIDER_ENDPOINT",
  "OTTO8_AZURE_OPENAI_MODEL_PROVIDER_CLIENT_ID",
  "OTTO8_AZURE_OPENAI_MODEL_PROVIDER_CLIENT_SECRET",
  "OTTO8_AZURE_OPENAI_MODEL_PROVIDER_TENANT_ID",
  "OTTO8_AZURE_OPENAI_MODEL_PROVIDER_SUBSCRIPTION_ID",
  "OTTO8_AZURE_OPENAI_MODEL_PROVIDER_RESOURCE_GROUP"
 ],
 "missingConfigurationParameters": [
  "OTTO8_AZURE_OPENAI_MODEL_PROVIDER_ENDPOINT",
  "OTTO8_AZURE_OPENAI_MODEL_PROVIDER_CLIENT_ID",
  "OTTO8_AZURE_OPENAI_MODEL_PROVIDER_CLIENT_SECRET",
  "OTTO8_AZURE_OPENAI_MODEL_PROVIDER_TENANT_ID",
  "OTTO8_AZURE_OPENAI_MODEL_PROVIDER_SUBSCRIPTION_ID",
  "OTTO8_AZURE_OPENAI_MODEL_PROVIDER_RESOURCE_GROUP"
 ]
=======
	"id": "azure-openai-model-provider",
	"created": "2024-12-02T08:33:34-05:00",
	"revision": "1033",
	"type": "modelprovider",
	"name": "azure-openai-model-provider",
	"toolReference": "github.com/obot-platform/tools/azure-openai-model-provider",
	"configured": false,
	"requiredConfigurationParameters": [
		"OBOT_AZURE_OPENAI_MODEL_PROVIDER_ENDPOINT",
		"OBOT_AZURE_OPENAI_MODEL_PROVIDER_CLIENT_ID",
		"OBOT_AZURE_OPENAI_MODEL_PROVIDER_CLIENT_SECRET",
		"OBOT_AZURE_OPENAI_MODEL_PROVIDER_TENANT_ID",
		"OBOT_AZURE_OPENAI_MODEL_PROVIDER_SUBSCRIPTION_ID",
		"OBOT_AZURE_OPENAI_MODEL_PROVIDER_RESOURCE_GROUP"
	],
	"missingConfigurationParameters": [
		"OBOT_AZURE_OPENAI_MODEL_PROVIDER_ENDPOINT",
		"OBOT_AZURE_OPENAI_MODEL_PROVIDER_CLIENT_ID",
		"OBOT_AZURE_OPENAI_MODEL_PROVIDER_CLIENT_SECRET",
		"OBOT_AZURE_OPENAI_MODEL_PROVIDER_TENANT_ID",
		"OBOT_AZURE_OPENAI_MODEL_PROVIDER_SUBSCRIPTION_ID",
		"OBOT_AZURE_OPENAI_MODEL_PROVIDER_RESOURCE_GROUP"
	]
>>>>>>> 52387f29
}

```

To configure a model provider using the API, a `POST` request can be made to `/api/model-providers/azure-openai-model-provider/configure` with each required configuration parameter set in the body:

```json
{
<<<<<<< HEAD
 "OTTO8_AZURE_OPENAI_MODEL_PROVIDER_ENDPOINT": "...",
 "OTTO8_AZURE_OPENAI_MODEL_PROVIDER_CLIENT_ID": "...",
 "OTTO8_AZURE_OPENAI_MODEL_PROVIDER_CLIENT_SECRET": "...",
 "OTTO8_AZURE_OPENAI_MODEL_PROVIDER_TENANT_ID": "...",
 "OTTO8_AZURE_OPENAI_MODEL_PROVIDER_SUBSCRIPTION_ID": "...",
 "OTTO8_AZURE_OPENAI_MODEL_PROVIDER_RESOURCE_GROUP": "..."
=======
	"OBOT_AZURE_OPENAI_MODEL_PROVIDER_ENDPOINT": "...",
	"OBOT_AZURE_OPENAI_MODEL_PROVIDER_CLIENT_ID": "...",
	"OBOT_AZURE_OPENAI_MODEL_PROVIDER_CLIENT_SECRET": "...",
	"OBOT_AZURE_OPENAI_MODEL_PROVIDER_TENANT_ID": "...",
	"OBOT_AZURE_OPENAI_MODEL_PROVIDER_SUBSCRIPTION_ID": "...",
	"OBOT_AZURE_OPENAI_MODEL_PROVIDER_RESOURCE_GROUP": "..."
>>>>>>> 52387f29
}
```

Once the model provider has been configured, then the API would return something like:

```json
{
<<<<<<< HEAD
 "id": "azure-openai-model-provider",
 "created": "2024-12-02T08:33:34-05:00",
 "revision": "1033",
 "type": "modelprovider",
 "name": "azure-openai-model-provider",
 "toolReference": "github.com/otto8-ai/tools/azure-openai-model-provider",
 "configured": true,
 "requiredConfigurationParameters": [
  "OTTO8_AZURE_OPENAI_MODEL_PROVIDER_ENDPOINT",
  "OTTO8_AZURE_OPENAI_MODEL_PROVIDER_CLIENT_ID",
  "OTTO8_AZURE_OPENAI_MODEL_PROVIDER_CLIENT_SECRET",
  "OTTO8_AZURE_OPENAI_MODEL_PROVIDER_TENANT_ID",
  "OTTO8_AZURE_OPENAI_MODEL_PROVIDER_SUBSCRIPTION_ID",
  "OTTO8_AZURE_OPENAI_MODEL_PROVIDER_RESOURCE_GROUP"
 ]
=======
	"id": "azure-openai-model-provider",
	"created": "2024-12-02T08:33:34-05:00",
	"revision": "1033",
	"type": "modelprovider",
	"name": "azure-openai-model-provider",
	"toolReference": "github.com/obot-platform/tools/azure-openai-model-provider",
	"configured": true,
	"requiredConfigurationParameters": [
		"OBOT_AZURE_OPENAI_MODEL_PROVIDER_ENDPOINT",
		"OBOT_AZURE_OPENAI_MODEL_PROVIDER_CLIENT_ID",
		"OBOT_AZURE_OPENAI_MODEL_PROVIDER_CLIENT_SECRET",
		"OBOT_AZURE_OPENAI_MODEL_PROVIDER_TENANT_ID",
		"OBOT_AZURE_OPENAI_MODEL_PROVIDER_SUBSCRIPTION_ID",
		"OBOT_AZURE_OPENAI_MODEL_PROVIDER_RESOURCE_GROUP"
	]
>>>>>>> 52387f29
}
```

The UI also uses this API to indicate the status of the model provider.

## OpenAI

The OpenAI model provider is the default and has one required configuration parameter: `OBOT_OPENAI_MODEL_PROVIDER_API_KEY`.

The OpenAI model provider is also special: you can start Obot with the `OPENAI_API_KEY` environment variable set and Obot will automatically configure the OpenAI model provider.

## Azure OpenAI

The Azure OpenAI model provider requires the following configuration parameters:
<<<<<<< HEAD

- `OTTO8_AZURE_OPENAI_MODEL_PROVIDER_ENDPOINT`:  The endpoint to use, found by clicking on the "Deployment" name from the "Deployments" page of the Azure OpenAI Studio. The provider endpoint must be in the format `https://<your-custom-name>.openai.azure.com` - if your Azure OpenAI resource doesn't have an endpoint that looks like this, you need to create one.
- `OTTO8_AZURE_OPENAI_MODEL_PROVIDER_RESOURCE_GROUP`: The resource group name for the Azure OpenAI resource, found by clicking on the resource name in the top-right of the Azure OpenAI Studio.

A service principal must be created with the (equivalent permissions of the) `Cognitive Services OpenAI User`.  After this service principal is created, use the following parameters to configure the model provider in Otto8:

- `OTTO8_AZURE_OPENAI_MODEL_PROVIDER_CLIENT_ID`: The client ID for the app registration.
- `OTTO8_AZURE_OPENAI_MODEL_PROVIDER_CLIENT_SECRET`: The client secret for the app registration.
- `OTTO8_AZURE_OPENAI_MODEL_PROVIDER_TENANT_ID`: The tenant ID for the app registration.
- `OTTO8_AZURE_OPENAI_MODEL_PROVIDER_SUBSCRIPTION_ID`: The subscription ID for the Azure account.
- `OTTO8_AZURE_OPENAI_MODEL_PROVIDER_API_VERSION`: (optional) Specify the API version to use with Azure OpenAI instead of `2024-10-21`.
=======
- `OBOT_AZURE_OPENAI_MODEL_PROVIDER_ENDPOINT`:  The endpoint to use, found by clicking on the "Deployment" name from the "Deployments" page of the Azure OpenAI Studio. The provider endpoint must be in the format `https://<your-custom-name>.openai.azure.com` - if your Azure OpenAI resource doesn't have an endpoint that looks like this, you need to create one.
- `OBOT_AZURE_OPENAI_MODEL_PROVIDER_RESOURCE_GROUP`: The resource group name for the Azure OpenAI resource, found by clicking on the resource name in the top-right of the Azure OpenAI Studio.

A service principal must be created with the (equivalent permissions of the) `Cognitive Services OpenAI User`.  After this service principal is created, use the following parameters to configure the model provider in Obot:
- `OBOT_AZURE_OPENAI_MODEL_PROVIDER_CLIENT_ID`: The client ID for the app registration.
- `OBOT_AZURE_OPENAI_MODEL_PROVIDER_CLIENT_SECRET`: The client secret for the app registration.
- `OBOT_AZURE_OPENAI_MODEL_PROVIDER_TENANT_ID`: The tenant ID for the app registration.
- `OBOT_AZURE_OPENAI_MODEL_PROVIDER_SUBSCRIPTION_ID`: The subscription ID for the Azure account.
- `OBOT_AZURE_OPENAI_MODEL_PROVIDER_API_VERSION`: (optional) Specify the API version to use with Azure OpenAI instead of `2024-10-21`.
>>>>>>> 52387f29

:::note
When configuring models with the Azure OpenAI provider in Obot, the "Target Model" should be the "Deployment" from Azure.
:::

## Anthropic

The Anthropic model provider requires one configuration parameter: `OBOT_ANTHROPIC_MODEL_PROVIDER_API_KEY`. You can get an API key for your Anthropic account [here](https://console.anthropic.com/settings/keys).

## Voyage AI

Voyage is Anthropic's recommended text-embedding provider. The Voyage model provider requires `OBOT_VOYAGE_MODEL_PROVIDER_API_KEY`. You can get an API key for your Voyage account [here](https://dash.voyageai.com/api-keys).

## Ollama

The Ollama model provider requires the configuration parameter `OBOT_OLLAMA_MODEL_PROVIDER_HOST`. This host must point to a running instance of Ollama. For your reference, the default host and port for Ollama is `127.0.0.1:11434`. Obot doesn't set this by default.

To set up and run an instance of Ollama, refer to the [Ollama GitHub readme](https://github.com/ollama/ollama/blob/main/README.md).

## vLLM

The vLLM model provider requires the following configuration parameters:

- `OTTO8_VLLM_MODEL_PROVIDER_ENDPOINT`: The endpoint to use for your vLLM server (e.g., `your-vllm-server.com` or `https://your-vllm-server.com`)
- `OTTO8_VLLM_MODEL_PROVIDER_API_KEY`: The API key for authentication with your vLLM server<|MERGE_RESOLUTION|>--- conflicted
+++ resolved
@@ -8,31 +8,6 @@
 
 ```json
 {
-<<<<<<< HEAD
- "id": "azure-openai-model-provider",
- "created": "2024-12-02T08:33:34-05:00",
- "revision": "1033",
- "type": "modelprovider",
- "name": "azure-openai-model-provider",
- "toolReference": "github.com/otto8-ai/tools/azure-openai-model-provider",
- "configured": false,
- "requiredConfigurationParameters": [
-  "OTTO8_AZURE_OPENAI_MODEL_PROVIDER_ENDPOINT",
-  "OTTO8_AZURE_OPENAI_MODEL_PROVIDER_CLIENT_ID",
-  "OTTO8_AZURE_OPENAI_MODEL_PROVIDER_CLIENT_SECRET",
-  "OTTO8_AZURE_OPENAI_MODEL_PROVIDER_TENANT_ID",
-  "OTTO8_AZURE_OPENAI_MODEL_PROVIDER_SUBSCRIPTION_ID",
-  "OTTO8_AZURE_OPENAI_MODEL_PROVIDER_RESOURCE_GROUP"
- ],
- "missingConfigurationParameters": [
-  "OTTO8_AZURE_OPENAI_MODEL_PROVIDER_ENDPOINT",
-  "OTTO8_AZURE_OPENAI_MODEL_PROVIDER_CLIENT_ID",
-  "OTTO8_AZURE_OPENAI_MODEL_PROVIDER_CLIENT_SECRET",
-  "OTTO8_AZURE_OPENAI_MODEL_PROVIDER_TENANT_ID",
-  "OTTO8_AZURE_OPENAI_MODEL_PROVIDER_SUBSCRIPTION_ID",
-  "OTTO8_AZURE_OPENAI_MODEL_PROVIDER_RESOURCE_GROUP"
- ]
-=======
 	"id": "azure-openai-model-provider",
 	"created": "2024-12-02T08:33:34-05:00",
 	"revision": "1033",
@@ -56,7 +31,6 @@
 		"OBOT_AZURE_OPENAI_MODEL_PROVIDER_SUBSCRIPTION_ID",
 		"OBOT_AZURE_OPENAI_MODEL_PROVIDER_RESOURCE_GROUP"
 	]
->>>>>>> 52387f29
 }
 
 ```
@@ -65,21 +39,12 @@
 
 ```json
 {
-<<<<<<< HEAD
- "OTTO8_AZURE_OPENAI_MODEL_PROVIDER_ENDPOINT": "...",
- "OTTO8_AZURE_OPENAI_MODEL_PROVIDER_CLIENT_ID": "...",
- "OTTO8_AZURE_OPENAI_MODEL_PROVIDER_CLIENT_SECRET": "...",
- "OTTO8_AZURE_OPENAI_MODEL_PROVIDER_TENANT_ID": "...",
- "OTTO8_AZURE_OPENAI_MODEL_PROVIDER_SUBSCRIPTION_ID": "...",
- "OTTO8_AZURE_OPENAI_MODEL_PROVIDER_RESOURCE_GROUP": "..."
-=======
 	"OBOT_AZURE_OPENAI_MODEL_PROVIDER_ENDPOINT": "...",
 	"OBOT_AZURE_OPENAI_MODEL_PROVIDER_CLIENT_ID": "...",
 	"OBOT_AZURE_OPENAI_MODEL_PROVIDER_CLIENT_SECRET": "...",
 	"OBOT_AZURE_OPENAI_MODEL_PROVIDER_TENANT_ID": "...",
 	"OBOT_AZURE_OPENAI_MODEL_PROVIDER_SUBSCRIPTION_ID": "...",
 	"OBOT_AZURE_OPENAI_MODEL_PROVIDER_RESOURCE_GROUP": "..."
->>>>>>> 52387f29
 }
 ```
 
@@ -87,23 +52,6 @@
 
 ```json
 {
-<<<<<<< HEAD
- "id": "azure-openai-model-provider",
- "created": "2024-12-02T08:33:34-05:00",
- "revision": "1033",
- "type": "modelprovider",
- "name": "azure-openai-model-provider",
- "toolReference": "github.com/otto8-ai/tools/azure-openai-model-provider",
- "configured": true,
- "requiredConfigurationParameters": [
-  "OTTO8_AZURE_OPENAI_MODEL_PROVIDER_ENDPOINT",
-  "OTTO8_AZURE_OPENAI_MODEL_PROVIDER_CLIENT_ID",
-  "OTTO8_AZURE_OPENAI_MODEL_PROVIDER_CLIENT_SECRET",
-  "OTTO8_AZURE_OPENAI_MODEL_PROVIDER_TENANT_ID",
-  "OTTO8_AZURE_OPENAI_MODEL_PROVIDER_SUBSCRIPTION_ID",
-  "OTTO8_AZURE_OPENAI_MODEL_PROVIDER_RESOURCE_GROUP"
- ]
-=======
 	"id": "azure-openai-model-provider",
 	"created": "2024-12-02T08:33:34-05:00",
 	"revision": "1033",
@@ -119,7 +67,6 @@
 		"OBOT_AZURE_OPENAI_MODEL_PROVIDER_SUBSCRIPTION_ID",
 		"OBOT_AZURE_OPENAI_MODEL_PROVIDER_RESOURCE_GROUP"
 	]
->>>>>>> 52387f29
 }
 ```
 
@@ -134,19 +81,6 @@
 ## Azure OpenAI
 
 The Azure OpenAI model provider requires the following configuration parameters:
-<<<<<<< HEAD
-
-- `OTTO8_AZURE_OPENAI_MODEL_PROVIDER_ENDPOINT`:  The endpoint to use, found by clicking on the "Deployment" name from the "Deployments" page of the Azure OpenAI Studio. The provider endpoint must be in the format `https://<your-custom-name>.openai.azure.com` - if your Azure OpenAI resource doesn't have an endpoint that looks like this, you need to create one.
-- `OTTO8_AZURE_OPENAI_MODEL_PROVIDER_RESOURCE_GROUP`: The resource group name for the Azure OpenAI resource, found by clicking on the resource name in the top-right of the Azure OpenAI Studio.
-
-A service principal must be created with the (equivalent permissions of the) `Cognitive Services OpenAI User`.  After this service principal is created, use the following parameters to configure the model provider in Otto8:
-
-- `OTTO8_AZURE_OPENAI_MODEL_PROVIDER_CLIENT_ID`: The client ID for the app registration.
-- `OTTO8_AZURE_OPENAI_MODEL_PROVIDER_CLIENT_SECRET`: The client secret for the app registration.
-- `OTTO8_AZURE_OPENAI_MODEL_PROVIDER_TENANT_ID`: The tenant ID for the app registration.
-- `OTTO8_AZURE_OPENAI_MODEL_PROVIDER_SUBSCRIPTION_ID`: The subscription ID for the Azure account.
-- `OTTO8_AZURE_OPENAI_MODEL_PROVIDER_API_VERSION`: (optional) Specify the API version to use with Azure OpenAI instead of `2024-10-21`.
-=======
 - `OBOT_AZURE_OPENAI_MODEL_PROVIDER_ENDPOINT`:  The endpoint to use, found by clicking on the "Deployment" name from the "Deployments" page of the Azure OpenAI Studio. The provider endpoint must be in the format `https://<your-custom-name>.openai.azure.com` - if your Azure OpenAI resource doesn't have an endpoint that looks like this, you need to create one.
 - `OBOT_AZURE_OPENAI_MODEL_PROVIDER_RESOURCE_GROUP`: The resource group name for the Azure OpenAI resource, found by clicking on the resource name in the top-right of the Azure OpenAI Studio.
 
@@ -156,7 +90,6 @@
 - `OBOT_AZURE_OPENAI_MODEL_PROVIDER_TENANT_ID`: The tenant ID for the app registration.
 - `OBOT_AZURE_OPENAI_MODEL_PROVIDER_SUBSCRIPTION_ID`: The subscription ID for the Azure account.
 - `OBOT_AZURE_OPENAI_MODEL_PROVIDER_API_VERSION`: (optional) Specify the API version to use with Azure OpenAI instead of `2024-10-21`.
->>>>>>> 52387f29
 
 :::note
 When configuring models with the Azure OpenAI provider in Obot, the "Target Model" should be the "Deployment" from Azure.
